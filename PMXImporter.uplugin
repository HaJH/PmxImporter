{
	"FileVersion": 3,
	"Version": 1,
<<<<<<< HEAD
	"VersionName": "1.1",
    "EngineVersion": "5.6.0",
    "FriendlyName": "PMX Importer",
=======
	"VersionName": "1.2",
	"EngineVersion": "5.7.0",
	"FriendlyName": "PMX Importer",
>>>>>>> f503d1ca
	"Description": "Import PMX (MMD) models into Unreal Engine using Interchange.",
	"Category": "Importers",
	"CanContainContent": true,
	"EnabledByDefault": true,
	"Installed": true,
	"SupportedTargetPlatforms": [
		"Win64"
	],
	"Modules": [
		{
			"Name": "PMXImporter",
			"Type": "Editor",
			"LoadingPhase": "PostEngineInit",
			"PlatformAllowList": [
				"Win64",
				"Mac"
			]
		}
	],
	"Plugins": [
		{
			"Name": "Interchange",
			"Enabled": true
		},
		{
			"Name": "InterchangeEditor",
			"Enabled": true
		}
	],
	"CreatedBy": "Jeonghyeon Ha",
	"CreatedByURL": "https://github.com/HaJH",
	"DocsURL": "https://github.com/HaJH/PmxImporter/blob/main/README.md",
	"MarketplaceURL": "com.epicgames.launcher://ue/Fab/product/d0d45e1b-c8b1-43a5-b0d4-2ac98b183917",
	"SupportURL": "mailto:support@hyphengames.com",
	"IsBetaVersion": false,
	"IsExperimentalVersion": false
}<|MERGE_RESOLUTION|>--- conflicted
+++ resolved
@@ -1,15 +1,9 @@
 {
 	"FileVersion": 3,
 	"Version": 1,
-<<<<<<< HEAD
 	"VersionName": "1.1",
     "EngineVersion": "5.6.0",
     "FriendlyName": "PMX Importer",
-=======
-	"VersionName": "1.2",
-	"EngineVersion": "5.7.0",
-	"FriendlyName": "PMX Importer",
->>>>>>> f503d1ca
 	"Description": "Import PMX (MMD) models into Unreal Engine using Interchange.",
 	"Category": "Importers",
 	"CanContainContent": true,
